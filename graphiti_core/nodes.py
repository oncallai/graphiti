--- conflicted
+++ resolved
@@ -25,15 +25,6 @@
 from pydantic import BaseModel, Field
 from typing_extensions import LiteralString
 
-<<<<<<< HEAD
-from graphiti.graphiti_core.driver.driver import GraphDriver
-from graphiti.graphiti_core.embedder import EmbedderClient
-from graphiti.graphiti_core.errors import NodeNotFoundError
-from graphiti.graphiti_core.helpers import parse_db_date
-from graphiti.graphiti_core.models.nodes.node_db_queries import (
-    COMMUNITY_NODE_SAVE,
-    ENTITY_NODE_SAVE,
-=======
 from graphiti_core.driver.driver import GraphDriver, GraphProvider
 from graphiti_core.embedder import EmbedderClient
 from graphiti_core.errors import NodeNotFoundError
@@ -42,7 +33,6 @@
     COMMUNITY_NODE_RETURN,
     ENTITY_NODE_RETURN,
     EPISODIC_NODE_RETURN,
->>>>>>> 6f3a4f19
     EPISODIC_NODE_SAVE,
     get_community_node_save_query,
     get_entity_node_save_query,
