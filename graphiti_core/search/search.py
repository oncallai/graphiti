--- conflicted
+++ resolved
@@ -79,18 +79,8 @@
     embedder = clients.embedder
     cross_encoder = clients.cross_encoder
 
-<<<<<<< HEAD
-    if query.strip() == "":
-        return SearchResults(
-            edges=[],
-            nodes=[],
-            episodes=[],
-            communities=[],
-        )
-=======
     if query.strip() == '':
         return SearchResults()
->>>>>>> 9ceeb541
     query_vector = (
         query_vector
         if query_vector is not None
@@ -98,10 +88,6 @@
     )
 
     # if group_ids is empty, set it to None
-<<<<<<< HEAD
-    group_ids = group_ids if group_ids and group_ids != [""] else None
-    edges, nodes, episodes, communities = await semaphore_gather(
-=======
     group_ids = group_ids if group_ids and group_ids != [''] else None
     (
         (edges, edge_reranker_scores),
@@ -109,7 +95,6 @@
         (episodes, episode_reranker_scores),
         (communities, community_reranker_scores),
     ) = await semaphore_gather(
->>>>>>> 9ceeb541
         edge_search(
             driver,
             cross_encoder,
@@ -213,10 +198,7 @@
                     bfs_origin_node_uuids,
                     config.bfs_max_depth,
                     search_filter,
-<<<<<<< HEAD
-=======
                     group_ids,
->>>>>>> 9ceeb541
                     2 * limit,
                 ),
             ]
@@ -233,10 +215,7 @@
                 source_node_uuids,
                 config.bfs_max_depth,
                 search_filter,
-<<<<<<< HEAD
-=======
                 group_ids,
->>>>>>> 9ceeb541
                 2 * limit,
             )
         )
@@ -244,19 +223,9 @@
     edge_uuid_map = {edge.uuid: edge for result in search_results for edge in result}
 
     reranked_uuids: list[str] = []
-<<<<<<< HEAD
-    if (
-        config.reranker == EdgeReranker.rrf
-        or config.reranker == EdgeReranker.episode_mentions
-    ):
-        search_result_uuids = [
-            [edge.uuid for edge in result] for result in search_results
-        ]
-=======
     edge_scores: list[float] = []
     if config.reranker == EdgeReranker.rrf or config.reranker == EdgeReranker.episode_mentions:
         search_result_uuids = [[edge.uuid for edge in result] for result in search_results]
->>>>>>> 9ceeb541
 
         reranked_uuids, edge_scores = rrf(search_result_uuids, min_score=reranker_min_score)
     elif config.reranker == EdgeReranker.mmr:
@@ -351,10 +320,7 @@
                     bfs_origin_node_uuids,
                     search_filter,
                     config.bfs_max_depth,
-<<<<<<< HEAD
-=======
                     group_ids,
->>>>>>> 9ceeb541
                     2 * limit,
                 ),
             ]
@@ -363,10 +329,6 @@
 
     if NodeSearchMethod.bfs in config.search_methods and bfs_origin_node_uuids is None:
         origin_node_uuids = [node.uuid for result in search_results for node in result]
-<<<<<<< HEAD
-        res1 = await node_bfs_search(
-            driver, origin_node_uuids, search_filter, config.bfs_max_depth, 2 * limit
-=======
         search_results.append(
             await node_bfs_search(
                 driver,
@@ -376,7 +338,6 @@
                 group_ids,
                 2 * limit,
             )
->>>>>>> 9ceeb541
         )
         search_results.append(res1)
 
@@ -418,15 +379,8 @@
         )
     elif config.reranker == NodeReranker.node_distance:
         if center_node_uuid is None:
-<<<<<<< HEAD
-            raise SearchRerankerError(
-                "No center node provided for Node Distance reranker"
-            )
-        reranked_uuids = await node_distance_reranker(
-=======
             raise SearchRerankerError('No center node provided for Node Distance reranker')
         reranked_uuids, node_scores = await node_distance_reranker(
->>>>>>> 9ceeb541
             driver,
             rrf(search_result_uuids, min_score=reranker_min_score)[0],
             center_node_uuid,
@@ -535,16 +489,8 @@
             driver, list(community_uuid_map.values())
         )
 
-<<<<<<< HEAD
-        reranked_uuids = maximal_marginal_relevance(
-            query_vector,
-            search_result_uuids_and_vectors,
-            config.mmr_lambda,
-            reranker_min_score,
-=======
         reranked_uuids, community_scores = maximal_marginal_relevance(
             query_vector, search_result_uuids_and_vectors, config.mmr_lambda, reranker_min_score
->>>>>>> 9ceeb541
         )
     elif config.reranker == CommunityReranker.cross_encoder:
         name_to_uuid_map = {
