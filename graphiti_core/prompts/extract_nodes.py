"""
Copyright 2024, Zep Software, Inc.

Licensed under the Apache License, Version 2.0 (the "License");
you may not use this file except in compliance with the License.
You may obtain a copy of the License at

    http://www.apache.org/licenses/LICENSE-2.0

Unless required by applicable law or agreed to in writing, software
distributed under the License is distributed on an "AS IS" BASIS,
WITHOUT WARRANTIES OR CONDITIONS OF ANY KIND, either express or implied.
See the License for the specific language governing permissions and
limitations under the License.
"""

import json
from typing import Any, Protocol, TypedDict

from pydantic import BaseModel, Field

from .models import Message, PromptFunction, PromptVersion


class ExtractedEntity(BaseModel):
    name: str = Field(..., description='Name of the extracted entity')
    entity_type_id: int = Field(
        description='ID of the classified entity type. '
        'Must be one of the provided entity_type_id integers.',
    )


class ExtractedEntities(BaseModel):
    extracted_entities: list[ExtractedEntity] = Field(..., description='List of extracted entities')


class MissedEntities(BaseModel):
    missed_entities: list[str] = Field(..., description="Names of entities that weren't extracted")


class EntityClassificationTriple(BaseModel):
    uuid: str = Field(description='UUID of the entity')
    name: str = Field(description='Name of the entity')
    entity_type: str | None = Field(
        default=None, description='Type of the entity. Must be one of the provided types or None'
    )


class EntityClassification(BaseModel):
    entity_classifications: list[EntityClassificationTriple] = Field(
        ..., description='List of entities classification triples.'
    )


class Prompt(Protocol):
    extract_message: PromptVersion
    extract_json: PromptVersion
    extract_text: PromptVersion
    reflexion: PromptVersion
    classify_nodes: PromptVersion
    extract_attributes: PromptVersion


class Versions(TypedDict):
    extract_message: PromptFunction
    extract_json: PromptFunction
    extract_text: PromptFunction
    reflexion: PromptFunction
    classify_nodes: PromptFunction
    extract_attributes: PromptFunction


def extract_message(context: dict[str, Any]) -> list[Message]:
    sys_prompt = """You are an AI assistant specialized in extracting application entities and infrastructure dependencies from GitHub repository metadata and application code. 
    Your primary task is to identify applications and their infrastructure components (databases, caches, message queues, etc.)."""

    user_prompt = f"""
<ENTITY TYPES>
{context['entity_types']}
</ENTITY TYPES>

<PREVIOUS MESSAGES>
{json.dumps([ep for ep in context['previous_episodes']], indent=2)}
</PREVIOUS MESSAGES>

<CURRENT MESSAGE>
{context['episode_content']}
</CURRENT MESSAGE>

Instructions:

You are analyzing GitHub repository metadata and application code. Your task is to extract **ONLY** application entities and infrastructure dependency entities from the CURRENT MESSAGE.

## EXTRACTION FOCUS:

### 1. **Application Entities** - Extract these types:
   - Application names (services, microservices, web apps, APIs)
   - Software projects or modules
   - GitHub repositories (when they represent applications)
   - Software components or systems

### 2. **Infrastructure Dependencies** - Extract these types:
   - **Databases**: PostgreSQL, MySQL, MongoDB, Redis, etc.
   - **Caches**: Redis, Memcached, etc.
   - **Message Queues**: RabbitMQ, Kafka, SQS, etc.
   - **Storage Systems**: S3, MinIO, etc.
   - **External Services**: Third-party APIs, cloud services
   - **Infrastructure Components**: Load balancers, proxies, etc.

## EXTRACTION RULES:

### **DO EXTRACT**:
- Application names from repository names, package.json, requirements.txt, etc.
- Database names, connection strings, or database references
- Cache names or Redis instance references
- Service names from docker-compose.yml, kubernetes manifests
- Infrastructure component names from configuration files
- Dependency names from package managers (npm, pip, maven, etc.)

### **DO NOT EXTRACT**:
- People, users, developers, or team names
- Companies or organizations (unless they are infrastructure services)
- Dates, times, versions, or temporal information
- File names, directory paths, or code snippets
- Programming languages, frameworks (unless they are the main application)
- Generic terms like "API", "service", "database" without specific names
- Configuration parameters, environment variables, or settings
- Documentation, comments, or descriptive text

## NAMING CONVENTIONS:

### **Applications**:
- Use the actual application/service name (e.g., "user-service", "e-commerce-platform")
- For GitHub repos, use the repository name if it represents an application
- Use descriptive names that identify the specific application

### **Infrastructure**:
- Use specific instance names when available (e.g., "users_db", "session_cache")
- For generic references, use the service type + context (e.g., "postgres_main", "redis_cache")
- Maintain consistency with naming patterns in the codebase

## ENTITY CLASSIFICATION:
- Use the descriptions in ENTITY TYPES to classify each extracted entity
- Assign the appropriate `entity_type_id` for each application or infrastructure component
- Ensure infrastructure dependencies are properly classified by their type

## QUALITY REQUIREMENTS:
- Extract only entities that are **explicitly mentioned** in the CURRENT MESSAGE
- Use **exact names** from the source material - do not modify or interpret
- Ensure entity names are **specific and meaningful**
- Avoid generic or placeholder names
- Focus on **concrete, identifiable** applications and infrastructure components

{context['custom_prompt']}
"""
    return [
        Message(role='system', content=sys_prompt),
        Message(role='user', content=user_prompt),
    ]


def extract_json(context: dict[str, Any]) -> list[Message]:
    sys_prompt = """You are an AI assistant specialized in extracting application entities and infrastructure dependencies from JSON data. 
    Your primary task is to identify applications and their infrastructure components from JSON configuration files, package manifests, and metadata."""

    user_prompt = f"""
<ENTITY TYPES>
{context['entity_types']}
</ENTITY TYPES>

<SOURCE DESCRIPTION>:
{context['source_description']}
</SOURCE DESCRIPTION>
<JSON>
{context['episode_content']}
</JSON>

Instructions:

You are analyzing JSON data that may contain application metadata, configuration files, package manifests, or infrastructure definitions. Your task is to extract **ONLY** application entities and infrastructure dependency entities from the JSON.

## EXTRACTION FOCUS:

### 1. **Application Entities** - Extract from JSON fields like:
   - Application names from "name", "application_name", "service_name" fields
   - Repository names from "repository", "repo", "github_repo" fields
   - Project names from package.json, composer.json, pom.xml equivalents
   - Service definitions from docker-compose.yml, kubernetes manifests
   - Module or component names from configuration files

### 2. **Infrastructure Dependencies** - Extract from JSON fields like:
   - **Database references**: "database", "db_name", "postgres", "mongodb", etc.
   - **Cache references**: "redis", "cache", "memcached", etc.
   - **Message Queue references**: "rabbitmq", "kafka", "sqs", etc.
   - **Storage references**: "s3", "storage", "bucket", etc.
   - **External Service references**: API endpoints, cloud services
   - **Dependencies**: from "dependencies", "requires", "imports" sections

## JSON EXTRACTION RULES:

### **DO EXTRACT**:
- Values from fields that represent application or service names
- Database connection strings or database names
- Cache service names or Redis instance references
- Infrastructure service names from configuration
- Dependency names from package manager files
- Service names from orchestration files (docker-compose, k8s)
- External service references or API names

### **DO NOT EXTRACT**:
- Version numbers, timestamps, or dates
- Configuration parameters, environment variables
- File paths, URLs, or connection strings (extract only the service name)
- Generic field names or JSON keys
- Metadata like "created_at", "updated_at", "version"
- User information, team names, or personal data
- Documentation fields, descriptions, or comments

## NAMING CONVENTIONS:

### **Applications**:
- Use the exact value from name fields (e.g., "user-service", "payment-api")
- For repository references, use the repo name if it represents an application
- Maintain original casing and formatting when meaningful

### **Infrastructure**:
- Use specific instance names when available (e.g., "users_db", "session_cache")
- Extract service type from connection strings (e.g., "postgresql" from postgres://...)
- Use canonical service names for well-known infrastructure (e.g., "redis", "mongodb")

## ENTITY CLASSIFICATION:
- Use the descriptions in ENTITY TYPES to classify each extracted entity
- Assign the appropriate `entity_type_id` for each application or infrastructure component
- Ensure infrastructure dependencies are properly classified by their type

## QUALITY REQUIREMENTS:
- Extract only entities that are **explicitly present** in the JSON values
- Use **exact values** from JSON fields - do not modify or interpret
- Focus on **concrete, identifiable** applications and infrastructure components
- Avoid extracting JSON keys unless they represent entity names
- Ensure extracted names are **specific and meaningful**

{context['custom_prompt']}
"""
    return [
        Message(role='system', content=sys_prompt),
        Message(role='user', content=user_prompt),
    ]


def extract_text(context: dict[str, Any]) -> list[Message]:

    sys_prompt = """You are an AI assistant specialized in extracting application entities and infrastructure dependencies from text data. 
    Your primary task is to identify applications and their infrastructure components from documentation, code comments, README files, and technical descriptions."""

    user_prompt = f"""
<ENTITY TYPES>
{context['entity_types']}
</ENTITY TYPES>

<<<<<<< HEAD
Instructions:
=======
<TEXT>
{context['episode_content']}
</TEXT>

Given the above text, extract entities from the TEXT that are explicitly or implicitly mentioned.
For each entity extracted, also determine its entity type based on the provided ENTITY TYPES and their descriptions.
Indicate the classified entity type by providing its entity_type_id.
>>>>>>> 6f3a4f19

You are analyzing text that may contain technical documentation, code comments, README files, or descriptions of software systems. Your task is to extract **ONLY** application entities and infrastructure dependency entities from the TEXT.

## EXTRACTION FOCUS:

### 1. **Application Entities** - Extract these types:
   - Application names, service names, microservices
   - Software projects, modules, or components
   - System names or platform names
   - API names or web service names
   - Repository names (when they represent applications)

### 2. **Infrastructure Dependencies** - Extract these types:
   - **Databases**: PostgreSQL, MySQL, MongoDB, Redis, etc.
   - **Caches**: Redis, Memcached, etc.
   - **Message Queues**: RabbitMQ, Kafka, SQS, etc.
   - **Storage Systems**: S3, MinIO, file systems, etc.
   - **External Services**: Third-party APIs, cloud services
   - **Infrastructure Components**: Load balancers, proxies, etc.

## TEXT EXTRACTION RULES:

### **DO EXTRACT**:
- Specific application or service names mentioned in the text
- Database names or database system references
- Cache service names or caching system references
- Message queue or event streaming system names
- Storage service names or storage system references
- External API names or third-party service references
- Infrastructure component names from technical descriptions

### **DO NOT EXTRACT**:
- People, users, developers, or team names
- Companies or organizations (unless they are infrastructure services)
- Dates, times, versions, or temporal information
- File names, directory paths, or code snippets
- Programming languages or frameworks (unless they are the main application)
- Generic terms like "API", "service", "database" without specific names
- Configuration parameters, environment variables
- Documentation sections, headers, or descriptive text

## NAMING CONVENTIONS:

### **Applications**:
- **Custom Applications**: Use the complete, precise name as written in the text
  - Example: "UserManagementService" → "UserManagementService"
  - Example: "payment-processing-api" → "payment-processing-api"
  - Example: "E-Commerce Platform" → "E-Commerce Platform"

### **Infrastructure**:
- **Third-Party Services**: Use canonical service names (lowercase, standardized)
  - Example: "PostgreSQL Database" → "postgresql"
  - Example: "Redis Cache" → "redis"
  - Example: "AWS S3 Storage" → "s3"
  - Example: "MongoDB Database" → "mongodb"
  - Example: "RabbitMQ Message Broker" → "rabbitmq"
  - Example: "Elasticsearch Service" → "elasticsearch"

- **Cloud Services**: Use standard service identifiers
  - Example: "AWS Lambda Function" → "lambda"
  - Example: "Azure Blob Storage" → "blob-storage"
  - Example: "Google Cloud Pub/Sub" → "pubsub"
  - Example: "AWS EC2 Instance" → "ec2"

- **Specific Instances**: Use instance names when available
  - Example: "users_db database" → "users_db"
  - Example: "session_cache Redis" → "session_cache"

## ENTITY CLASSIFICATION:
- Use the descriptions in ENTITY TYPES to classify each extracted entity
- Assign the appropriate `entity_type_id` for each application or infrastructure component
- Ensure infrastructure dependencies are properly classified by their type

## QUALITY REQUIREMENTS:
- Extract only entities that are **explicitly mentioned** in the TEXT
- Use **exact names** from the text - do not modify or interpret unnecessarily
- Focus on **concrete, identifiable** applications and infrastructure components
- Avoid generic or placeholder names
- Ensure entity names are **specific and meaningful**
- Maintain consistency with established naming conventions
- Verify that extracted names are complete and accurate

{context['custom_prompt']}
"""
    return [
        Message(role='system', content=sys_prompt),
        Message(role='user', content=user_prompt),
    ]


def reflexion(context: dict[str, Any]) -> list[Message]:
    sys_prompt = """You are an AI assistant that determines which entities have not been extracted from the given context"""

    user_prompt = f"""
<PREVIOUS MESSAGES>
{json.dumps([ep for ep in context['previous_episodes']], indent=2)}
</PREVIOUS MESSAGES>
<CURRENT MESSAGE>
{context['episode_content']}
</CURRENT MESSAGE>

<EXTRACTED ENTITIES>
{context['extracted_entities']}
</EXTRACTED ENTITIES>

Given the above previous messages, current message, and list of extracted entities; determine if any entities haven't been
extracted.
"""
    return [
        Message(role='system', content=sys_prompt),
        Message(role='user', content=user_prompt),
    ]


def classify_nodes(context: dict[str, Any]) -> list[Message]:
    sys_prompt = """You are an AI assistant that classifies entity nodes given the context from which they were extracted"""

    user_prompt = f"""
    <PREVIOUS MESSAGES>
    {json.dumps([ep for ep in context['previous_episodes']], indent=2)}
    </PREVIOUS MESSAGES>
    <CURRENT MESSAGE>
    {context['episode_content']}
    </CURRENT MESSAGE>
    
    <EXTRACTED ENTITIES>
    {context['extracted_entities']}
    </EXTRACTED ENTITIES>
    
    <ENTITY TYPES>
    {context['entity_types']}
    </ENTITY TYPES>
    
    Given the above conversation, extracted entities, and provided entity types and their descriptions, classify the extracted entities.
    
    Guidelines:
    1. Each entity must have exactly one type
    2. Only use the provided ENTITY TYPES as types, do not use additional types to classify entities.
    3. If none of the provided entity types accurately classify an extracted node, the type should be set to None
"""
    return [
        Message(role='system', content=sys_prompt),
        Message(role='user', content=user_prompt),
    ]


def extract_attributes(context: dict[str, Any]) -> list[Message]:
    return [
        Message(
            role='system',
            content='You are a helpful assistant that extracts entity properties from the provided text.',
        ),
        Message(
            role='user',
            content=f"""

        <MESSAGES>
        {json.dumps(context['previous_episodes'], indent=2)}
        {json.dumps(context['episode_content'], indent=2)}
        </MESSAGES>

        Given the above MESSAGES and the following ENTITY, update any of its attributes based on the information provided
        in MESSAGES. Use the provided attribute descriptions to better understand how each attribute should be determined.

        Guidelines:
        1. Do not hallucinate entity property values if they cannot be found in the current context.
        2. Only use the provided MESSAGES and ENTITY to set attribute values.
        3. The summary attribute represents a summary of the ENTITY, and should be updated with new information about the Entity from the MESSAGES. 
            Summaries must be no longer than 250 words.
        
        <ENTITY>
        {context['node']}
        </ENTITY>
        """,
        ),
    ]


versions: Versions = {
    'extract_message': extract_message,
    'extract_json': extract_json,
    'extract_text': extract_text,
    'reflexion': reflexion,
    'classify_nodes': classify_nodes,
    'extract_attributes': extract_attributes,
}<|MERGE_RESOLUTION|>--- conflicted
+++ resolved
@@ -258,9 +258,6 @@
 {context['entity_types']}
 </ENTITY TYPES>
 
-<<<<<<< HEAD
-Instructions:
-=======
 <TEXT>
 {context['episode_content']}
 </TEXT>
@@ -268,88 +265,6 @@
 Given the above text, extract entities from the TEXT that are explicitly or implicitly mentioned.
 For each entity extracted, also determine its entity type based on the provided ENTITY TYPES and their descriptions.
 Indicate the classified entity type by providing its entity_type_id.
->>>>>>> 6f3a4f19
-
-You are analyzing text that may contain technical documentation, code comments, README files, or descriptions of software systems. Your task is to extract **ONLY** application entities and infrastructure dependency entities from the TEXT.
-
-## EXTRACTION FOCUS:
-
-### 1. **Application Entities** - Extract these types:
-   - Application names, service names, microservices
-   - Software projects, modules, or components
-   - System names or platform names
-   - API names or web service names
-   - Repository names (when they represent applications)
-
-### 2. **Infrastructure Dependencies** - Extract these types:
-   - **Databases**: PostgreSQL, MySQL, MongoDB, Redis, etc.
-   - **Caches**: Redis, Memcached, etc.
-   - **Message Queues**: RabbitMQ, Kafka, SQS, etc.
-   - **Storage Systems**: S3, MinIO, file systems, etc.
-   - **External Services**: Third-party APIs, cloud services
-   - **Infrastructure Components**: Load balancers, proxies, etc.
-
-## TEXT EXTRACTION RULES:
-
-### **DO EXTRACT**:
-- Specific application or service names mentioned in the text
-- Database names or database system references
-- Cache service names or caching system references
-- Message queue or event streaming system names
-- Storage service names or storage system references
-- External API names or third-party service references
-- Infrastructure component names from technical descriptions
-
-### **DO NOT EXTRACT**:
-- People, users, developers, or team names
-- Companies or organizations (unless they are infrastructure services)
-- Dates, times, versions, or temporal information
-- File names, directory paths, or code snippets
-- Programming languages or frameworks (unless they are the main application)
-- Generic terms like "API", "service", "database" without specific names
-- Configuration parameters, environment variables
-- Documentation sections, headers, or descriptive text
-
-## NAMING CONVENTIONS:
-
-### **Applications**:
-- **Custom Applications**: Use the complete, precise name as written in the text
-  - Example: "UserManagementService" → "UserManagementService"
-  - Example: "payment-processing-api" → "payment-processing-api"
-  - Example: "E-Commerce Platform" → "E-Commerce Platform"
-
-### **Infrastructure**:
-- **Third-Party Services**: Use canonical service names (lowercase, standardized)
-  - Example: "PostgreSQL Database" → "postgresql"
-  - Example: "Redis Cache" → "redis"
-  - Example: "AWS S3 Storage" → "s3"
-  - Example: "MongoDB Database" → "mongodb"
-  - Example: "RabbitMQ Message Broker" → "rabbitmq"
-  - Example: "Elasticsearch Service" → "elasticsearch"
-
-- **Cloud Services**: Use standard service identifiers
-  - Example: "AWS Lambda Function" → "lambda"
-  - Example: "Azure Blob Storage" → "blob-storage"
-  - Example: "Google Cloud Pub/Sub" → "pubsub"
-  - Example: "AWS EC2 Instance" → "ec2"
-
-- **Specific Instances**: Use instance names when available
-  - Example: "users_db database" → "users_db"
-  - Example: "session_cache Redis" → "session_cache"
-
-## ENTITY CLASSIFICATION:
-- Use the descriptions in ENTITY TYPES to classify each extracted entity
-- Assign the appropriate `entity_type_id` for each application or infrastructure component
-- Ensure infrastructure dependencies are properly classified by their type
-
-## QUALITY REQUIREMENTS:
-- Extract only entities that are **explicitly mentioned** in the TEXT
-- Use **exact names** from the text - do not modify or interpret unnecessarily
-- Focus on **concrete, identifiable** applications and infrastructure components
-- Avoid generic or placeholder names
-- Ensure entity names are **specific and meaningful**
-- Maintain consistency with established naming conventions
-- Verify that extracted names are complete and accurate
 
 {context['custom_prompt']}
 """
