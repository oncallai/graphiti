{
  "signedContributors": [
    {
      "name": "colombod",
      "id": 375556,
      "comment_id": 2761979440,
      "created_at": "2025-03-28T17:21:29Z",
      "repoId": 840056306,
      "pullRequestNo": 310
    },
    {
      "name": "evanmschultz",
      "id": 3806601,
      "comment_id": 2813673237,
      "created_at": "2025-04-17T17:56:24Z",
      "repoId": 840056306,
      "pullRequestNo": 372
    },
    {
      "name": "soichisumi",
      "id": 30210641,
      "comment_id": 2818469528,
      "created_at": "2025-04-21T14:02:11Z",
      "repoId": 840056306,
      "pullRequestNo": 382
    },
    {
      "name": "drumnation",
      "id": 18486434,
      "comment_id": 2822330188,
      "created_at": "2025-04-22T19:51:09Z",
      "repoId": 840056306,
      "pullRequestNo": 389
    },
    {
      "name": "jackaldenryan",
      "id": 61809814,
      "comment_id": 2845356793,
      "created_at": "2025-05-01T17:51:11Z",
      "repoId": 840056306,
      "pullRequestNo": 429
    },
    {
      "name": "t41372",
      "id": 36402030,
      "comment_id": 2849035400,
      "created_at": "2025-05-04T06:24:37Z",
      "repoId": 840056306,
      "pullRequestNo": 438
    },
    {
      "name": "markalosey",
      "id": 1949914,
      "comment_id": 2878173826,
      "created_at": "2025-05-13T23:27:16Z",
      "repoId": 840056306,
      "pullRequestNo": 486
    },
    {
      "name": "adamkatav",
      "id": 13109136,
      "comment_id": 2887184706,
      "created_at": "2025-05-16T16:29:22Z",
      "repoId": 840056306,
      "pullRequestNo": 493
    },
    {
      "name": "realugbun",
      "id": 74101927,
      "comment_id": 2899731784,
      "created_at": "2025-05-22T02:36:44Z",
      "repoId": 840056306,
      "pullRequestNo": 513
    },
    {
      "name": "dudizimber",
      "id": 16744955,
      "comment_id": 2912211548,
      "created_at": "2025-05-27T11:45:57Z",
      "repoId": 840056306,
      "pullRequestNo": 525
    },
    {
      "name": "galshubeli",
      "id": 124919062,
      "comment_id": 2912289100,
      "created_at": "2025-05-27T12:15:03Z",
      "repoId": 840056306,
      "pullRequestNo": 525
    },
    {
      "name": "TheEpTic",
      "id": 326774,
      "comment_id": 2917970901,
      "created_at": "2025-05-29T01:26:54Z",
      "repoId": 840056306,
      "pullRequestNo": 541
    },
    {
      "name": "PrettyWood",
      "id": 18406791,
      "comment_id": 2938495182,
      "created_at": "2025-06-04T04:44:59Z",
      "repoId": 840056306,
      "pullRequestNo": 558
    },
    {
      "name": "denyska",
      "id": 1242726,
      "comment_id": 2957480685,
      "created_at": "2025-06-10T02:08:05Z",
      "repoId": 840056306,
      "pullRequestNo": 574
    },
    {
      "name": "LongPML",
      "id": 59755436,
      "comment_id": 2965391879,
      "created_at": "2025-06-12T07:10:01Z",
      "repoId": 840056306,
      "pullRequestNo": 579
    },
    {
      "name": "karn09",
      "id": 3743119,
      "comment_id": 2973492225,
      "created_at": "2025-06-15T04:45:13Z",
      "repoId": 840056306,
      "pullRequestNo": 584
    },
    {
      "name": "abab-dev",
      "id": 146825408,
      "comment_id": 2975719469,
      "created_at": "2025-06-16T09:12:53Z",
      "repoId": 840056306,
      "pullRequestNo": 588
    },
    {
      "name": "thorchh",
      "id": 75025911,
      "comment_id": 2982990164,
      "created_at": "2025-06-18T07:19:38Z",
      "repoId": 840056306,
      "pullRequestNo": 601
    },
    {
      "name": "robrichardson13",
      "id": 9492530,
      "comment_id": 2989798338,
      "created_at": "2025-06-20T04:59:06Z",
      "repoId": 840056306,
      "pullRequestNo": 611
    },
    {
      "name": "gkorland",
      "id": 753206,
      "comment_id": 2993690025,
      "created_at": "2025-06-21T17:35:37Z",
      "repoId": 840056306,
      "pullRequestNo": 609
    },
    {
      "name": "urmzd",
      "id": 45431570,
      "comment_id": 3027098935,
      "created_at": "2025-07-02T09:16:46Z",
      "repoId": 840056306,
      "pullRequestNo": 661
    },
    {
      "name": "jawwadfirdousi",
      "id": 10913083,
      "comment_id": 3027808026,
      "created_at": "2025-07-02T13:02:22Z",
      "repoId": 840056306,
      "pullRequestNo": 663
    },
    {
      "name": "jamesindeed",
      "id": 60527576,
      "comment_id": 3028293328,
      "created_at": "2025-07-02T15:24:23Z",
      "repoId": 840056306,
      "pullRequestNo": 664
    },
    {
      "name": "dev-mirzabicer",
      "id": 90691873,
      "comment_id": 3035836506,
      "created_at": "2025-07-04T11:47:08Z",
      "repoId": 840056306,
      "pullRequestNo": 672
    },
    {
      "name": "zeroasterisk",
      "id": 23422,
      "comment_id": 3040716245,
      "created_at": "2025-07-06T03:41:19Z",
      "repoId": 840056306,
      "pullRequestNo": 679
    },
    {
      "name": "charlesmcchan",
      "id": 425857,
      "comment_id": 3066732289,
      "created_at": "2025-07-13T08:54:26Z",
      "repoId": 840056306,
      "pullRequestNo": 711
    },
    {
      "name": "soraxas",
      "id": 22362177,
      "comment_id": 3084093750,
      "created_at": "2025-07-17T13:33:25Z",
      "repoId": 840056306,
      "pullRequestNo": 741
<<<<<<< HEAD
=======
    },
    {
      "name": "sdht0",
      "id": 867424,
      "comment_id": 3092540466,
      "created_at": "2025-07-19T19:52:21Z",
      "repoId": 840056306,
      "pullRequestNo": 748
    },
    {
      "name": "Naseem77",
      "id": 34807727,
      "comment_id": 3093746709,
      "created_at": "2025-07-20T07:07:33Z",
      "repoId": 840056306,
      "pullRequestNo": 742
>>>>>>> d31ea2d8
    }
  ]
}<|MERGE_RESOLUTION|>--- conflicted
+++ resolved
@@ -215,8 +215,6 @@
       "created_at": "2025-07-17T13:33:25Z",
       "repoId": 840056306,
       "pullRequestNo": 741
-<<<<<<< HEAD
-=======
     },
     {
       "name": "sdht0",
@@ -233,7 +231,6 @@
       "created_at": "2025-07-20T07:07:33Z",
       "repoId": 840056306,
       "pullRequestNo": 742
->>>>>>> d31ea2d8
     }
   ]
 }